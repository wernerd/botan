--- conflicted
+++ resolved
@@ -49,19 +49,6 @@
 class BOTAN_DLL X509_Store
    {
    public:
-<<<<<<< HEAD
-=======
-      /**
-      * A callback for searching the store
-      */
-      class BOTAN_DLL Search_Func
-         {
-         public:
-            virtual bool match(const X509_Certificate&) const = 0;
-            virtual ~Search_Func() {}
-         };
-
->>>>>>> 3dde5683
       enum Cert_Usage {
          ANY              = 0x00,
          TLS_SERVER       = 0x01,
@@ -105,8 +92,6 @@
       X509_Store(const X509_Store&);
       ~X509_Store();
    private:
-<<<<<<< HEAD
-=======
       X509_Store& operator=(const X509_Store&) { return (*this); }
 
       class BOTAN_DLL CRL_Data
@@ -119,7 +104,6 @@
             bool operator<(const CRL_Data&) const;
          };
 
->>>>>>> 3dde5683
       class BOTAN_DLL Cert_Info
          {
          public:
