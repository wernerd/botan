define CARD_VERIFIABLE_CERTIFICATES
<<<<<<< HEAD

load_on request
=======
load_on auto
>>>>>>> 1a28f7ef

<header:public>
cvc_ado.h
cvc_cert.h
cvc_gen_cert.h
cvc_req.h
cvc_self.h
eac_asn_obj.h
eac_obj.h
ecdsa_sig.h
signed_obj.h
</header:public>

<source>
asn1_eac_str.cpp
asn1_eac_tm.cpp
ecdsa_sig.cpp
cvc_ado.cpp
cvc_cert.cpp
cvc_req.cpp
cvc_self.cpp
signed_obj.cpp
</source>

<requires>
asn1
bigint
ecdsa
filters
libstate
oid_lookup
pem
pubkey
</requires><|MERGE_RESOLUTION|>--- conflicted
+++ resolved
@@ -1,10 +1,5 @@
 define CARD_VERIFIABLE_CERTIFICATES
-<<<<<<< HEAD
-
 load_on request
-=======
-load_on auto
->>>>>>> 1a28f7ef
 
 <header:public>
 cvc_ado.h
