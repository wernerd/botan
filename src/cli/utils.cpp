--- conflicted
+++ resolved
@@ -47,70 +47,6 @@
 
       std::string help_text() const override
          {
-<<<<<<< HEAD
-         const std::set<std::string> avail_commands =
-            Botan::map_keys_as_set(Botan_CLI::Command::global_registry());
-
-         const std::map<std::string, std::string> groups_description
-#if defined(BOTAN_HAS_AES) && defined(BOTAN_HAS_AEAD_MODES)
-            { { "encryption", "Encryption" },
-#endif
-#if defined(BOTAN_HAS_COMPRESSION)
-            { "compression", "Compression" },
-#endif
-            { "hash", "Hash Functions" },
-#if defined(BOTAN_HAS_HMAC)
-            { "hmac", "HMAC" },
-#endif
-            { "numtheory", "Number Theory" },
-#if defined(BOTAN_HAS_BCRYPT)
-            { "passhash", "Password Hashing" },
-#endif
-#if defined(BOTAN_HAS_PSK_DB) && defined(BOTAN_HAS_SQLITE3)
-            { "psk", "PSK Database" },
-#endif
-            { "pubkey", "Public Key Cryptography" },
-#if defined(BOTAN_HAS_TLS)
-            { "tls", "TLS" },
-#endif
-#if defined(BOTAN_HAS_X509_CERTIFICATES)
-            { "x509", "X.509" },
-#endif
-            { "misc", "Miscellaneous" }
-         };
-   
-      const std::set<std::string> groups =
-         Botan::map_keys_as_set(groups_description);
-
-      std::ostringstream oss;
-
-      oss << "Usage: botan <cmd> <cmd-options>\n";
-      oss << "All commands support --verbose --help --output= --error-output= --rng-type= --drbg-seed=\n\n";
-      oss << "Available commands:\n\n";
-
-      for(auto& cmd_group : groups)
-         {
-         oss << groups_description.at(cmd_group) << ":\n";
-         for(auto& cmd_name : avail_commands)
-            {
-            auto cmd = Botan_CLI::Command::get_cmd(cmd_name);
-            if(cmd->group() == cmd_group)
-               {
-               oss << "   " << std::setw(16) << std::left << cmd->cmd_name() << "   " << cmd->description() << "\n";
-               }
-            }
-         oss << "\n";
-         }
-
-      return oss.str();
-      }
-
-      std::string group() const override
-         {
-         return "";
-         }
-
-=======
          std::map<std::string, std::vector<std::unique_ptr<Command>>> grouped_commands;
 
          auto reg_commands = Command::registered_cmds();
@@ -167,7 +103,6 @@
          return "";
          }
 
->>>>>>> 030898c8
       std::string description() const override
          {
          return "Prints a help string";
