/*
* An algorithm cache (used by Algorithm_Factory)
* (C) 2008-2009 Jack Lloyd
*
* Distributed under the terms of the Botan license
*/

#ifndef BOTAN_ALGORITHM_CACHE_TEMPLATE_H__
#define BOTAN_ALGORITHM_CACHE_TEMPLATE_H__

#include <botan/types.h>
#include <botan/internal/stl_util.h>
#include <mutex>
#include <string>
#include <vector>
#include <map>

namespace Botan {

/**
* @param prov_name a provider name
* @return weight for this provider
*/
u32bit static_provider_weight(const std::string& prov_name);

/**
* Algorithm_Cache (used by Algorithm_Factory)
*/
template<typename T>
class Algorithm_Cache
   {
   public:
      /**
      * @param algo_spec names the requested algorithm
      * @param pref_provider suggests a preferred provider
      * @return prototype object, or NULL
      */
      const T* get(const std::string& algo_spec,
                   const std::string& pref_provider);

      /**
      * Add a new algorithm implementation to the cache
      * @param algo the algorithm prototype object
      * @param requested_name how this name will be requested
      * @param provider_name is the name of the provider of this prototype
      */
      void add(T* algo,
               const std::string& requested_name,
               const std::string& provider_name);

      /**
      * Set the preferred provider
      * @param algo_spec names the algorithm
      * @param provider names the preferred provider
      */
      void set_preferred_provider(const std::string& algo_spec,
                                  const std::string& provider);

      /**
      * Return the list of providers of this algorithm
      * @param algo_name names the algorithm
      * @return list of providers of this algorithm
      */
      std::vector<std::string> providers_of(const std::string& algo_name);

      /**
      * Clear the cache
      */
      void clear_cache();

      /**
      * Constructor
      * @param m a mutex to serialize internal access
      */
<<<<<<< HEAD
      Algorithm_Cache(Mutex* m) : mutex(m) {}
      ~Algorithm_Cache() { clear_cache(); delete mutex; }
=======
      ~Algorithm_Cache();
>>>>>>> 49ebca0d
   private:
      typename std::map<std::string, std::map<std::string, T*> >::const_iterator
         find_algorithm(const std::string& algo_spec);

      std::mutex mutex;
      std::map<std::string, std::string> aliases;
      std::map<std::string, std::string> pref_providers;
      std::map<std::string, std::map<std::string, T*> > algorithms;
   };

/*
* Look for an algorithm implementation in the cache, also checking aliases
* Assumes object lock is held
*/
template<typename T>
typename std::map<std::string, std::map<std::string, T*> >::const_iterator
Algorithm_Cache<T>::find_algorithm(const std::string& algo_spec)
   {
   auto algo = algorithms.find(algo_spec);

   // Not found? Check if a known alias
   if(algo == algorithms.end())
      {
      auto alias = aliases.find(algo_spec);

      if(alias != aliases.end())
         algo = algorithms.find(alias->second);
      }

   return algo;
   }

/*
* Look for an algorithm implementation by a particular provider
*/
template<typename T>
const T* Algorithm_Cache<T>::get(const std::string& algo_spec,
                                 const std::string& requested_provider)
   {
   std::lock_guard<std::mutex> lock(mutex);

   auto algo = find_algorithm(algo_spec);
   if(algo == algorithms.end()) // algo not found at all (no providers)
      return 0;

   // If a provider is requested specifically, return it or fail entirely
   if(requested_provider != "")
      {
      auto prov = algo->second.find(requested_provider);
      if(prov != algo->second.end())
         return prov->second;
      return 0;
      }

   const T* prototype = 0;
   std::string prototype_provider;
   u32bit prototype_prov_weight = 0;

   const std::string pref_provider = search_map(pref_providers, algo_spec);

   for(auto i = algo->second.begin(); i != algo->second.end(); ++i)
      {
      const std::string prov_name = i->first;
      const u32bit prov_weight = static_provider_weight(prov_name);

      // preferred prov exists, return immediately
      if(prov_name == pref_provider)
         return i->second;

      if(prototype == 0 || prov_weight > prototype_prov_weight)
         {
         prototype = i->second;
         prototype_provider = i->first;
         prototype_prov_weight = prov_weight;
         }
      }

   return prototype;
   }

/*
* Add an implementation to the cache
*/
template<typename T>
void Algorithm_Cache<T>::add(T* algo,
                             const std::string& requested_name,
                             const std::string& provider)
   {
   if(!algo)
      return;

   std::lock_guard<std::mutex> lock(mutex);

   delete algorithms[algo->name()][provider];
   algorithms[algo->name()][provider] = algo;

   if(algo->name() != requested_name &&
      aliases.find(requested_name) == aliases.end())
      {
      aliases[requested_name] = algo->name();
      }
   }

/*
* Find the providers of this algo (if any)
*/
template<typename T> std::vector<std::string>
Algorithm_Cache<T>::providers_of(const std::string& algo_name)
   {
   std::lock_guard<std::mutex> lock(mutex);

   std::vector<std::string> providers;

   auto algo = find_algorithm(algo_name);
   if(algo != algorithms.end())
      {
      auto provider = algo->second.begin();

      while(provider != algo->second.end())
         {
         providers.push_back(provider->first);
         ++provider;
         }
      }

   return providers;
   }

/*
* Set the preferred provider for an algorithm
*/
template<typename T>
void Algorithm_Cache<T>::set_preferred_provider(const std::string& algo_spec,
                                                const std::string& provider)
   {
   std::lock_guard<std::mutex> lock(mutex);

   pref_providers[algo_spec] = provider;
   }

/*
* Clear out the cache
*/
template<typename T>
void Algorithm_Cache<T>::clear_cache()
   {
   auto algo = algorithms.begin();

   while(algo != algorithms.end())
      {
      auto provider = algo->second.begin();

      while(provider != algo->second.end())
         {
         delete provider->second;
         ++provider;
         }

      ++algo;
      }
<<<<<<< HEAD

   algorithms.clear();
=======
>>>>>>> 49ebca0d
   }

}

#endif<|MERGE_RESOLUTION|>--- conflicted
+++ resolved
@@ -68,16 +68,7 @@
       */
       void clear_cache();
 
-      /**
-      * Constructor
-      * @param m a mutex to serialize internal access
-      */
-<<<<<<< HEAD
-      Algorithm_Cache(Mutex* m) : mutex(m) {}
-      ~Algorithm_Cache() { clear_cache(); delete mutex; }
-=======
       ~Algorithm_Cache();
->>>>>>> 49ebca0d
    private:
       typename std::map<std::string, std::map<std::string, T*> >::const_iterator
          find_algorithm(const std::string& algo_spec);
@@ -238,11 +229,8 @@
 
       ++algo;
       }
-<<<<<<< HEAD
 
    algorithms.clear();
-=======
->>>>>>> 49ebca0d
    }
 
 }
