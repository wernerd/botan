--- conflicted
+++ resolved
@@ -8,11 +8,7 @@
 #include <botan/dsa.h>
 #include <botan/numthry.h>
 #include <botan/keypair.h>
-<<<<<<< HEAD
-=======
 #include <future>
->>>>>>> 634f3d27
-
 namespace Botan {
 
 /*
