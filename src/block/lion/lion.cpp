--- conflicted
+++ resolved
@@ -83,11 +83,7 @@
    {
    return "Lion(" + hash->name() + "," +
                     cipher->name() + "," +
-<<<<<<< HEAD
-                    to_string(block_size()) + ")";
-=======
-                    std::to_string(BLOCK_SIZE) + ")";
->>>>>>> 5913bf42
+                    std::to_string(block_size()) + ")";
    }
 
 /*
